--- conflicted
+++ resolved
@@ -26,11 +26,7 @@
 
 func runCollection(collection []*domainDefinition, i *integration.Integration) error {
 	for _, domain := range collection {
-<<<<<<< HEAD
-		var errors []error
-=======
 		var failedRequests []string
->>>>>>> 6f7f04d1
 		for _, request := range domain.beans {
 			requestString := fmt.Sprintf("%s:%s", domain.domain, request.beanQuery)
 			result, err := jmxQueryFunc(requestString, args.Timeout)
@@ -39,21 +35,12 @@
 				return err
 			}
 			if err := handleResponse(domain.eventType, request, result, i); err != nil {
-<<<<<<< HEAD
-				errors = append(errors, err)
-			}
-		}
-
-		if len(errors) != 0 {
-			logger.Errorf("Failed to parse some responses for domain %s: %v", domain.domain, errors)
-=======
 				failedRequests = append(failedRequests, request.beanQuery)
 			}
 		}
 
 		if len(failedRequests) != 0 {
 			log.Error("Failed to parse some responses for domain %s: %v", domain.domain, failedRequests)
->>>>>>> 6f7f04d1
 		}
 	}
 
